--- conflicted
+++ resolved
@@ -189,17 +189,12 @@
     @GET("user")
     Observable<UserInfo> user();
 
-<<<<<<< HEAD
+    // use ParsedResponse, in case you also need the response headers. Works currently only for Observable calls.
+    @GET("user")
+    Observable<ParsedResponse<UserInfo>> user();
+
     @POST("feeds")
     Call<List<Feed>> createFeed(@Body Map<String, Object> feedMap);
-=======
-        // use ParsedResponse, in case you also need the response headers. Works currently only for Observable calls.
-        @GET("user")
-        Observable<ParsedResponse<UserInfo>> user();
-
-        @POST("feeds")
-        Call<List<Feed>> createFeed(@Body Map<String, Object> feedMap);
->>>>>>> 54439ffb
 
     @DELETE("feeds/{feedId}")
     Completable deleteFeed(@Path("feedId") long feedId);
