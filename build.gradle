import com.github.spotbugs.SpotBugsTask

buildscript {
    ext {
        kotlin_version = '1.3.61'
    }
    repositories {
        google()
        jcenter()
        maven {
            url 'https://oss.sonatype.org/content/repositories/snapshots/'
        }
        maven {
            url 'https://plugins.gradle.org/m2/'
        }
        mavenCentral()
    }
    dependencies {
        classpath 'com.android.tools.build:gradle:3.5.3'
        classpath 'com.github.dcendents:android-maven-gradle-plugin:2.1'
        classpath 'gradle.plugin.com.github.spotbugs:spotbugs-gradle-plugin:1.6.6'
        classpath "org.jetbrains.kotlin:kotlin-gradle-plugin:$kotlin_version"
        classpath "io.gitlab.arturbosch.detekt:detekt-gradle-plugin:1.5.1"
    }
}

repositories {
    google()
    jcenter()
}

apply plugin: 'com.android.library'
apply plugin: 'com.github.dcendents.android-maven'
apply plugin: "com.github.spotbugs"
apply plugin: "io.gitlab.arturbosch.detekt"

group = 'com.github.nextcloud'

spotbugs {
    toolVersion = '3.1.12'
}

configurations {
    ktlint
}

android {
    compileSdkVersion 28
    buildToolsVersion '28.0.3'
    defaultConfig {
        minSdkVersion 14
        targetSdkVersion 28
        versionCode 1
        versionName '1.0'
    }

    buildTypes {
        release {
            minifyEnabled false
            proguardFiles getDefaultProguardFile('proguard-android.txt'), 'proguard-rules.pro'
        }
    }
    compileOptions {
        sourceCompatibility JavaVersion.VERSION_1_8
        targetCompatibility JavaVersion.VERSION_1_8
    }
    lintOptions {
        // translations are imported from transifex, so no need to check here
        disable 'MissingTranslation'
        disable 'ExtraTranslation'
        disable 'MissingQuantity'
        disable 'InconsistentArrays'
        disable 'TypographyEllipsis'
        disable 'GradleDependency'
        disable 'VectorPath'
        disable 'IconMissingDensityFolder'
        disable 'IconDensities'
        abortOnError false
        htmlReport true
        htmlOutput file("$project.buildDir/reports/lint/lint.html")
    }
    productFlavors {
    }

    tasks.register("spotbugsDebug", SpotBugsTask) {
        ignoreFailures = false
        effort = "max"
        reportLevel = "medium"
        classes = fileTree("$project.buildDir/intermediates/javac/debug/classes/")
        excludeFilter = file("${project.rootDir}/spotbugs-filter.xml")
        pluginClasspath = project.configurations.spotbugsPlugins
        source = fileTree('src/main/java')
        classpath = files()
        include '**/*.java'
        exclude '**/gen/**'

        reports {
            xml.enabled = false
            html.enabled = true
            html {
                destination = file("$project.buildDir/reports/spotbugs/spotbugs.html")
            }
        }
    }
}

task ktlint(type: JavaExec, group: "verification") {
    description = "Check Kotlin code style."
    main = "com.pinterest.ktlint.Main"
    classpath = configurations.ktlint
    args "--reporter=plain", "--reporter=plain,output=${buildDir}/ktlint.txt,src/**/*.kt"
}

task ktlintFormat(type: JavaExec, group: "formatting") {
    description = "Fix Kotlin code style deviations."
    main = "com.pinterest.ktlint.Main"
    classpath = configurations.ktlint
    args "-F", "src/**/*.kt"
}

detekt {
    reports {
        xml {
            enabled = false
        }
    }
    config = files("detekt.yml")
    input = files("src/")
}

dependencies {

    implementation "androidx.appcompat:appcompat:1.1.0"
    implementation 'androidx.annotation:annotation:1.1.0'
    implementation 'androidx.core:core:1.1.0'
    implementation 'androidx.fragment:fragment:1.2.1'

    compileOnly "org.projectlombok:lombok:1.18.10"
    annotationProcessor "org.projectlombok:lombok:1.18.10"

    api 'com.google.code.gson:gson:2.8.6'

    implementation 'io.reactivex.rxjava2:rxjava:2.2.17'

    implementation 'commons-io:commons-io:2.6'

<<<<<<< HEAD
    implementation 'com.squareup.retrofit2:retrofit:2.7.1'
=======
    implementation 'com.squareup.retrofit2:retrofit:2.6.2'
>>>>>>> 9327c2cc
    implementation 'com.squareup.okhttp3:okhttp:3.12.8' // 3.13+ requires Lollipop, but our minSdkVersion is 14

    spotbugsPlugins 'com.h3xstream.findsecbugs:findsecbugs-plugin:1.10.1'
    spotbugsPlugins 'com.mebigfatguy.fb-contrib:fb-contrib:7.4.7'

    ktlint "com.pinterest:ktlint:0.36.0"

    // Required for local unit tests (JUnit 4 framework)
    testImplementation 'junit:junit:4.13'
    // required if you want to use Mockito for unit tests
    testImplementation 'org.mockito:mockito-core:3.2.4'
}<|MERGE_RESOLUTION|>--- conflicted
+++ resolved
@@ -144,11 +144,7 @@
 
     implementation 'commons-io:commons-io:2.6'
 
-<<<<<<< HEAD
     implementation 'com.squareup.retrofit2:retrofit:2.7.1'
-=======
-    implementation 'com.squareup.retrofit2:retrofit:2.6.2'
->>>>>>> 9327c2cc
     implementation 'com.squareup.okhttp3:okhttp:3.12.8' // 3.13+ requires Lollipop, but our minSdkVersion is 14
 
     spotbugsPlugins 'com.h3xstream.findsecbugs:findsecbugs-plugin:1.10.1'
