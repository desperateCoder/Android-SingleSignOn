buildscript {
    repositories {
        jcenter()
        google()
    }
    dependencies {
        classpath 'com.android.tools.build:gradle:3.2.1'
        classpath 'com.github.dcendents:android-maven-gradle-plugin:2.0'
    }
}

repositories {
    google()
    jcenter()
}

apply plugin: 'com.android.library'
apply plugin: 'com.github.dcendents.android-maven'
group='com.github.nextcloud'

android {
    compileSdkVersion 28
    buildToolsVersion '28.0.3'
    defaultConfig {
        minSdkVersion 14
        targetSdkVersion 28
        versionCode 1
        versionName '1.0'
    }

    buildTypes {
        release {
            minifyEnabled false
            proguardFiles getDefaultProguardFile('proguard-android.txt'), 'proguard-rules.pro'
        }
    }
    productFlavors {
    }
}

dependencies {
    implementation 'com.android.support:support-v4:28.0.0'

    implementation 'com.google.code.gson:gson:2.8.5'

    implementation 'io.reactivex.rxjava2:rxandroid:2.0.1'
    // Because RxAndroid releases are few and far between, it is recommended you also
    // explicitly depend on RxJava's latest version for bug fixes and new features.
    implementation 'io.reactivex.rxjava2:rxjava:2.1.4'

    implementation 'commons-io:commons-io:2.6'

<<<<<<< HEAD
    implementation 'com.squareup.retrofit2:retrofit:2.5.0'
    implementation 'com.squareup.okhttp3:okhttp:3.12.0'
=======
    implementation 'com.squareup.retrofit2:retrofit:2.3.0'
    implementation 'com.squareup.okhttp3:okhttp:3.8.0'
>>>>>>> 461fdf4f

    // Required for local unit tests (JUnit 4 framework)
    testImplementation 'junit:junit:4.12'
    // required if you want to use Mockito for unit tests
    testImplementation 'org.mockito:mockito-core:2.23.4'
}<|MERGE_RESOLUTION|>--- conflicted
+++ resolved
@@ -4,7 +4,7 @@
         google()
     }
     dependencies {
-        classpath 'com.android.tools.build:gradle:3.2.1'
+        classpath 'com.android.tools.build:gradle:3.3.1'
         classpath 'com.github.dcendents:android-maven-gradle-plugin:2.0'
     }
 }
@@ -50,13 +50,8 @@
 
     implementation 'commons-io:commons-io:2.6'
 
-<<<<<<< HEAD
     implementation 'com.squareup.retrofit2:retrofit:2.5.0'
     implementation 'com.squareup.okhttp3:okhttp:3.12.0'
-=======
-    implementation 'com.squareup.retrofit2:retrofit:2.3.0'
-    implementation 'com.squareup.okhttp3:okhttp:3.8.0'
->>>>>>> 461fdf4f
 
     // Required for local unit tests (JUnit 4 framework)
     testImplementation 'junit:junit:4.12'
