apply plugin: 'com.android.library'

android {
<<<<<<< HEAD
    compileSdkVersion 21
    buildToolsVersion '21.1.1'
    defaultConfig {
        //applicationId 'de.luhmer.owncloud.accountimporter'
        minSdkVersion 7
        targetSdkVersion 21
        versionCode 1
        versionName '1.0'
=======

    compileSdkVersion Integer.parseInt(project.ANDROID_BUILD_SDK_VERSION)
    buildToolsVersion project.ANDROID_BUILD_TOOLS_VERSION

    defaultConfig {
        minSdkVersion Integer.parseInt(project.ANDROID_BUILD_MIN_SDK_VERSION)
        targetSdkVersion Integer.parseInt(project.ANDROID_BUILD_TARGET_SDK_VERSION)
>>>>>>> 0d863eda
    }


    buildTypes {
        release {
            minifyEnabled false
            proguardFiles getDefaultProguardFile('proguard-android.txt'), 'proguard-rules.pro'
        }
    }
    productFlavors {
    }
}

dependencies {
<<<<<<< HEAD
    compile 'com.android.support:support-v4:21.+'
    compile 'com.actionbarsherlock:actionbarsherlock:4.4.0@aar'
    compile fileTree(dir: 'libs', include: ['*.jar'])
=======
    compile 'com.android.support:support-v4:20.+'
>>>>>>> 0d863eda
}<|MERGE_RESOLUTION|>--- conflicted
+++ resolved
@@ -1,7 +1,6 @@
 apply plugin: 'com.android.library'
 
 android {
-<<<<<<< HEAD
     compileSdkVersion 21
     buildToolsVersion '21.1.1'
     defaultConfig {
@@ -10,17 +9,7 @@
         targetSdkVersion 21
         versionCode 1
         versionName '1.0'
-=======
-
-    compileSdkVersion Integer.parseInt(project.ANDROID_BUILD_SDK_VERSION)
-    buildToolsVersion project.ANDROID_BUILD_TOOLS_VERSION
-
-    defaultConfig {
-        minSdkVersion Integer.parseInt(project.ANDROID_BUILD_MIN_SDK_VERSION)
-        targetSdkVersion Integer.parseInt(project.ANDROID_BUILD_TARGET_SDK_VERSION)
->>>>>>> 0d863eda
     }
-
 
     buildTypes {
         release {
@@ -33,11 +22,7 @@
 }
 
 dependencies {
-<<<<<<< HEAD
     compile 'com.android.support:support-v4:21.+'
     compile 'com.actionbarsherlock:actionbarsherlock:4.4.0@aar'
     compile fileTree(dir: 'libs', include: ['*.jar'])
-=======
-    compile 'com.android.support:support-v4:20.+'
->>>>>>> 0d863eda
 }