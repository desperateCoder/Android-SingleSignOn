--- conflicted
+++ resolved
@@ -1,15 +1,10 @@
 buildscript {
     repositories {
-<<<<<<< HEAD
         jcenter()
-=======
-        mavenCentral()
->>>>>>> 70831be8
         google()
     }
     dependencies {
         classpath 'com.android.tools.build:gradle:3.1.3'
-<<<<<<< HEAD
         classpath 'com.github.dcendents:android-maven-gradle-plugin:2.0'
     }
 }
@@ -19,21 +14,13 @@
     jcenter()
 }
 
-=======
-    }
-}
-
->>>>>>> 70831be8
 apply plugin: 'com.android.library'
 apply plugin: 'com.github.dcendents.android-maven'
 group='com.github.nextcloud'
 
 android {
     compileSdkVersion 27
-<<<<<<< HEAD
-=======
     buildToolsVersion '27.0.3'
->>>>>>> 70831be8
     defaultConfig {
         //applicationId 'de.luhmer.owncloud.accountimporter'
         minSdkVersion 14
@@ -52,9 +39,7 @@
     }
 }
 
-
 dependencies {
-<<<<<<< HEAD
     implementation 'com.android.support:support-v4:27.1.1'
 
     implementation 'com.google.code.gson:gson:2.8.2'
@@ -65,19 +50,4 @@
     implementation 'io.reactivex.rxjava2:rxjava:2.1.4'
 
     implementation 'commons-io:commons-io:2.6'
-=======
-    compile fileTree(dir: 'libs', include: ['*.jar'])
-    compile 'com.android.support:support-v4:27.1.1'
-    compile 'com.android.support:appcompat-v7:27.1.1'
-
-    // https://mvnrepository.com/artifact/com.google.code.gson/gson
-    compile group: 'com.google.code.gson', name: 'gson', version: '2.8.2'
-
-    compile 'io.reactivex.rxjava2:rxandroid:2.0.1'
-    // Because RxAndroid releases are few and far between, it is recommended you also
-    // explicitly depend on RxJava's latest version for bug fixes and new features.
-    compile 'io.reactivex.rxjava2:rxjava:2.1.0'
-
-    compile group: 'commons-io', name: 'commons-io', version: '2.5'
->>>>>>> 70831be8
 }