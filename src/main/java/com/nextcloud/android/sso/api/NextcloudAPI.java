--- conflicted
+++ resolved
@@ -23,22 +23,9 @@
 import android.util.Log;
 
 import com.google.gson.Gson;
-<<<<<<< HEAD
-=======
-import com.nextcloud.android.sso.aidl.IInputStreamService;
->>>>>>> 4ea9ab33
 import com.nextcloud.android.sso.aidl.NextcloudRequest;
 import com.nextcloud.android.sso.model.SingleSignOnAccount;
 
-<<<<<<< HEAD
-import org.reactivestreams.Publisher;
-import org.reactivestreams.Subscriber;
-
-=======
-import java.io.ByteArrayInputStream;
-import java.io.ByteArrayOutputStream;
-import java.io.IOException;
->>>>>>> 4ea9ab33
 import java.io.InputStream;
 import java.io.InputStreamReader;
 import java.io.Reader;
@@ -80,35 +67,10 @@
         this.gson = gson;
         this.networkRequest = networkRequest;
 
-<<<<<<< HEAD
         new Thread() {
             @Override
             public void run() {
                 NextcloudAPI.this.networkRequest.connectApiWithBackoff();
-=======
-    private void connectApiWithBackoff() {
-        new ExponentialBackoff(1000, 10000, 2, 5, Looper.getMainLooper(), this::connect).start();
-    }
-
-    private void connect() {
-        Log.v(TAG, "Nextcloud Single sign-on connect() called [" + Thread.currentThread().getName() + "]");
-        if (mDestroyed) {
-            throw new IllegalStateException("API already destroyed! You cannot reuse a stopped API instance");
-        }
-
-        // Disconnect if connected
-        if (mBound.get()) {
-            stop();
-        }
-
-        try {
-            Intent intentService = new Intent();
-            intentService.setComponent(new ComponentName("com.nextcloud.client",
-                    "com.owncloud.android.services.AccountManagerService"));
-            if (!mContext.bindService(intentService, mConnection, Context.BIND_AUTO_CREATE)) {
-                Log.d(TAG, "Binding to AccountManagerService returned false");
-                throw new IllegalStateException("Binding to AccountManagerService returned false");
->>>>>>> 4ea9ab33
             }
         }.start();
     }
@@ -120,11 +82,11 @@
 
     public <T> Observable<T> performRequestObservable(final Type type, final NextcloudRequest request) {
         return Observable.fromPublisher( s-> {
-                try {
-                    s.onNext((T) performRequest(type, request));
-                    s.onComplete();
-                } catch (Exception e) {
-                    s.onError(e);
+            try {
+                s.onNext(performRequest(type, request));
+                s.onComplete();
+            } catch (Exception e) {
+                s.onError(e);
             }
         });
     }
@@ -142,7 +104,6 @@
                 }
             }
         }
-
         return result;
     }
 
@@ -158,59 +119,8 @@
         return networkRequest.performNetworkRequest(request, null);
     }
 
-<<<<<<< HEAD
+
     /*
-=======
-
-    /**
-     * DO NOT CALL THIS METHOD DIRECTLY - use @link(performNetworkRequest) instead
-     *
-     * @param request
-     * @return
-     * @throws IOException
-     */
-    private ParcelFileDescriptor performAidlNetworkRequest(NextcloudRequest request, InputStream requestBodyInputStream)
-            throws IOException, RemoteException, NextcloudApiNotRespondingException {
-
-        // Check if we are on the main thread
-        if(Looper.myLooper() == Looper.getMainLooper()) {
-            throw new NetworkOnMainThreadException();
-        }
-
-        // Wait for api to be initialized
-        waitForApi();
-
-        // Log.d(TAG, request.url);
-        request.setAccountName(getAccountName());
-        request.setToken(getAccountToken());
-
-        try (ByteArrayOutputStream baos = new ByteArrayOutputStream();
-             ObjectOutputStream oos = new ObjectOutputStream(baos)
-        ) {
-            oos.writeObject(request);
-            try (InputStream is = new ByteArrayInputStream(baos.toByteArray());
-                 ParcelFileDescriptor input = ParcelFileDescriptorUtil.pipeFrom(is,
-                         thread -> Log.d(TAG, "copy data from service finished"))) {
-                ParcelFileDescriptor requestBodyParcelFileDescriptor = null;
-                if (requestBodyInputStream != null) {
-                    requestBodyParcelFileDescriptor = ParcelFileDescriptorUtil.pipeFrom(
-                            requestBodyInputStream,
-                            thread -> Log.d(TAG, "copy data from service finished"));
-                }
-
-                ParcelFileDescriptor output;
-                if(requestBodyParcelFileDescriptor != null) {
-                    output = mService.performNextcloudRequestAndBodyStream(input, requestBodyParcelFileDescriptor);
-                } else {
-                    output = mService.performNextcloudRequest(input);
-                }
-                return output;
-            }
-        }
-    }
-
-
->>>>>>> 4ea9ab33
     public static <T> T deserializeObjectAndCloseStream(InputStream is) throws IOException, ClassNotFoundException {
         try (ObjectInputStream ois = new ObjectInputStream(is)) {
             return (T) ois.readObject();
